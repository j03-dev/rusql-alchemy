//! RusQL Alchemy: A Rust ORM library for SQL databases
//!
//! This module provides traits and implementations for database operations,
//! including querying, inserting, updating, and deleting records.

#[cfg(not(feature = "turso"))]
pub use sqlx::{any::AnyRow, FromRow, Row};

use serde::Serialize;

use super::{Arg, Kwargs, Query, PLACEHOLDER};
use crate::Error;
use crate::{get_type_name, Connection, FutRes};

/// Trait for database model operations.
#[async_trait::async_trait]
pub trait Model {
    // The SQL schema of the model
    const SCHEMA: &'static str;
    // The Table name of the model
    const NAME: &'static str;
    // The Primary Key of the model
    const PK: &'static str;

    /// Migrates the model schema to the database
    ///
    /// # Arguments
    /// * `conn` - The database connection
    ///
    /// # Returns
    /// `true` if the migration was successful, `false` otherwise
    ///
    /// # Example
    /// ```rust
    /// let success = User::migrate(&conn).await;
    /// println!("Migration success: {}", success);
    /// ```
    fn migrate(conn: &'_ Connection) -> FutRes<'_, (), Error>
    where
        Self: Sized,
    {
        Box::pin(async move {
            #[cfg(debug_assertions)]
            {
                let formatted_sql = sqlformat::format(
                    Self::SCHEMA,
                    &sqlformat::QueryParams::None,
                    &sqlformat::FormatOptions::default(),
                );
                println!("{formatted_sql}");
            }

            #[cfg(not(feature = "turso"))]
            sqlx::query(Self::SCHEMA).execute(conn).await?;

            #[cfg(feature = "turso")]
            conn.execute(Self::SCHEMA, ()).await?;

            Ok(())
        })
    }
    /// Saves the current model instance to the database.
    ///
    /// # Arguments
    /// * `conn` - The database connection.
    ///
    /// # Returns
    /// `true` if save is successful, `false` otherwise.
    ///
    /// # Example
    /// ```
    /// let user = User {
    ///     name: "johnDoe@gmail.com".to_string(),
    ///     email: "21john@gmail.com".to_string(),
    ///     password: "p455w0rd".to_string(),
    ///     age: 18,
    ///     weight: 60.0,
    ///     ..Default::default()
    /// };
    /// let success = user.save(&conn).await;
    /// println!("Save success: {}", success);
    /// ```
    async fn save(&self, conn: &Connection) -> Result<(), Error>
    where
        Self: Sized;

    /// Creates a new model instance with the specified parameters.
    ///
    /// # Arguments
    /// * `kw` - The key-value arguments for the new instance.
    /// * `conn` - The database connection.
    ///
    /// # Returns
    /// `true` if creation is successful, `false` otherwise.
    ///
    /// # Example
    /// ```
    /// let success = User::create(
    ///     kwargs!(
    ///         name = "joe",
    ///         email = "24nomeniavo@gmail.com",
    ///         password = "strongpassword",
    ///         age = 19,
    ///         weight = 80.1
    ///     ),
    ///     &conn,
    /// ).await;
    /// println!("Create success: {}", success);
    /// ```
    async fn create(kw: Vec<Kwargs>, conn: &Connection) -> Result<(), Error>
    where
        Self: Sized,
    {
        let Query {
            placeholders,
            fields,
            args,
        } = super::to_insert_query(kw);

        let query = format!(
            "insert into {table_name} ({fields}) values ({placeholders});",
            table_name = Self::NAME
        );

        #[cfg(not(feature = "turso"))]
        {
            let mut stream = sqlx::query(&query);
            binds!(args.iter(), stream);
            stream.execute(conn).await?;
        }

        #[cfg(feature = "turso")]
        {
            let params = binds!(args.iter());
            conn.execute(&query, params).await?;
        }
        Ok(())
    }

    /// Updates the current model instance in the database.
    ///
    /// # Arguments
    /// * `conn` - The database connection.
    ///
    /// # Returns
    /// `true` if update is successful, `false` otherwise.
    ///
    /// # Example
    /// ```
    /// if let Some(mut user) = User::get(
    ///     kwargs!(email == "24nomeniavo@gmail.com").and(kwargs!(password == "strongpassword")),
    ///     &conn,
    /// ).await {
    ///     user.role = "admin".to_string();
    ///     let success = user.update(&conn).await;
    ///     println!("Update success: {}", success);
    /// }
    /// ```
    async fn update(&self, conn: &Connection) -> Result<(), Error>
    where
        Self: Sized;

    /// Updates a specific model instance identified by its primary key with the given parameters.
    ///
    /// # Arguments
    /// * `id_value` - The value of the primary key.
    /// * `kw` - The key-value arguments for the update.
    /// * `conn` - The database connection.
    ///
    /// # Returns
    /// `true` if update is successful, `false` otherwise.
    ///
    /// # Example
    /// ```
    /// let success = User::set(
    ///     user_id,
    ///     kwargs!(role = "admin"),
    ///     &conn,
    /// ).await;
    /// println!("Set success: {}", success);
    /// ```
    async fn set<T: Serialize + Clone + Send + Sync>(
        id_value: T,
        kw: Vec<Kwargs>,
        conn: &Connection,
    ) -> Result<(), Error> {
        let Query {
            placeholders,
            mut args,
            ..
        } = super::to_update_query(kw);

        args = args
            .into_iter()
            .chain([Arg {
                value: serde_json::json!(id_value).to_string(),
                ty: get_type_name(id_value.clone()).to_string(),
            }])
            .collect();

        let index_id = args.len();
        let query = format!(
            "update {table_name} set {placeholders} where {id}={PLACEHOLDER}{index_id};",
            id = Self::PK,
            table_name = Self::NAME,
        );

        #[cfg(not(feature = "turso"))]
        {
            let mut stream = sqlx::query(&query);
            binds!(args, stream);
            stream.execute(conn).await?;
        }

        #[cfg(feature = "turso")]
        {
            let params = binds!(args.iter());
            conn.execute(&query, params).await?;
        }
        Ok(())
    }

    /// Deletes the current model instance from the database.
    ///
    /// # Arguments
    /// * `conn` - The database connection.
    ///
    /// # Returns
    /// `true` if delete is successful, `false` otherwise.
    ///
    /// # Example
    /// ```
    /// let success = user.delete(&conn).await;
    /// println!("Delete success: {}", success);
    /// ```
    async fn delete(&self, conn: &Connection) -> Result<(), Error>
    where
        Self: Sized;

    /// Retrieves all instances of the model from the database.
    ///
    /// # Arguments
    /// * `conn` - The database connection.
    ///
    /// # Returns
    /// A vector of all instances of the model.
    ///
    /// # Example
    /// ```
    /// let users = User::all(&conn).await;
    /// println!("{:#?}", users);
    /// ```
    #[cfg(not(feature = "turso"))]
    async fn all(conn: &Connection) -> Result<Vec<Self>, Error>
    where
        Self: Sized + Unpin + for<'r> FromRow<'r, AnyRow> + Clone,
    {
        let query = format!("select * from {table_name}", table_name = Self::NAME);
        Ok(sqlx::query_as::<_, Self>(&query).fetch_all(conn).await?)
    }
    #[cfg(feature = "turso")]
    async fn all(conn: &Connection) -> Result<Vec<Self>, Error>
    where
        Self: Sized + for<'de> serde::Deserialize<'de>,
    {
        let query = format!("select * from {table_name}", table_name = Self::NAME);
        let mut rows = conn.query(&query, ()).await?;
        let mut results = Vec::new();
        while let Some(row) = rows.next().await? {
            let s = libsql::de::from_row::<Self>(&row)?;
            results.push(s);
        }
        Ok(results)
    }

    /// Filters instances of the model based on the provided parameters.
    ///
    /// # Arguments
    /// * `kw` - The key-value arguments for filtering.
    /// * `conn` - The database connection.
    ///
    /// # Returns
    /// A vector of instances matching the filter criteria.
    ///
    /// # Example
    /// ```
    /// let users = User::filter(
    ///     kwargs!(age <= 18).and(kwargs!(weight == 80.0)),
    ///     &conn,
    /// ).await;
    /// println!("{:#?}", users);
    /// ```
    #[cfg(not(feature = "turso"))]
    async fn filter(kw: Vec<Kwargs>, conn: &Connection) -> Result<Vec<Self>, Error>
    where
        Self: Sized + Unpin + for<'r> FromRow<'r, AnyRow> + Clone,
    {
        let Query {
            placeholders, args, ..
        } = super::to_select_query(kw);

        let query = format!(
            "SELECT * FROM {table_name} WHERE {placeholders};",
            table_name = Self::NAME
        );

        let mut stream = sqlx::query_as::<_, Self>(&query);
        binds!(args, stream);
        Ok(stream.fetch_all(conn).await?)
    }
    #[cfg(feature = "turso")]
    async fn filter(kw: Vec<Kwargs>, conn: &Connection) -> Result<Vec<Self>, Error>
    where
        Self: Sized + for<'de> serde::Deserialize<'de>,
    {
        let Query {
            placeholders, args, ..
        } = super::to_select_query(kw);

        let query = format!(
            "SELECT * FROM {table_name} WHERE {placeholders};",
            table_name = Self::NAME
        );
        let params = binds!(args.iter());
        let mut rows = conn.query(&query, params).await?;
        let mut results = Vec::new();
        while let Some(row) = rows.next().await? {
            let s = libsql::de::from_row::<Self>(&row)?;
            results.push(s);
        }
        Ok(results)
    }

    /// Retrieves the first instance of the model matching the filter criteria.
    ///
    /// # Arguments
    /// * `kw` - The key-value arguments for filtering.
    /// * `conn` - The database connection.
    ///
    /// # Returns
    /// An optional instance matching the filter criteria.
    ///
    /// # Example
    /// ```
    /// let user = User::get(
    ///     kwargs!(email == "24nomeniavo@gmail.com").and(kwargs!(password == "strongpassword")),
    ///     &conn,
    /// ).await;
    /// println!("{:#?}", user);
    /// ```
    #[cfg(not(feature = "turso"))]
    async fn get(kw: Vec<Kwargs>, conn: &Connection) -> Result<Option<Self>, Error>
    where
        Self: Sized + Unpin + for<'r> FromRow<'r, AnyRow> + Clone,
    {
        Ok(Self::filter(kw, conn).await?.first().cloned())
    }

    #[cfg(feature = "turso")]
    async fn get(kw: Vec<Kwargs>, conn: &Connection) -> Result<Option<Self>, Error>
    where
        Self: Sized + Clone + for<'de> serde::Deserialize<'de>,
    {
        Ok(Self::filter(kw, conn).await?.first().cloned())
    }

    /// Counts the number of instances of the model in the database.
    ///
    /// # Arguments
    /// * `conn` - The database connection.
    ///
    /// # Returns
    /// The count of instances.
    ///
    /// # Example
    /// ```
    /// let count = User::count(&conn).await;
    /// println!("User count: {}", count);
    /// ```
    async fn count(conn: &Connection) -> Result<i64, Error>
    where
        Self: Sized,
    {
        let query = format!("select count(*) from {table_name}", table_name = Self::NAME);
        #[cfg(not(feature = "turso"))]
        {
            Ok(sqlx::query(&query).fetch_one(conn).await?.get(0))
        }

        #[cfg(feature = "turso")]
        {
            let row = conn
                .query(&query, ())
                .await?
                .next()
                .await?
                .ok_or("no rows returned")?;
            Ok(row.get(0)?)
        }
    }
}

/// Trait for deleting database records.
#[async_trait::async_trait]
pub trait Delete {
    async fn delete(&self, conn: &Connection) -> Result<(), Error>;
}
#[async_trait::async_trait]
impl<T> Delete for Vec<T>
where
    T: Model + Sync,
{
    /// Deletes all instances of the model from the database.
    ///
    /// This method will delete all records from the table corresponding to the model `T`.
    /// Be cautious when using this method, as it will remove all entries without conditions.
    ///
    /// # Arguments
    /// * `conn` - The database connection.
    ///
    /// # Returns
    /// `true` if deletion is successful, `false` otherwise.
    ///
    /// # Example
    /// ```
    /// # use rusql_alchemy::prelude::*;
    /// # use sqlx::FromRow;
    /// #
    /// # #[derive(FromRow, Debug, Default, Model, Clone)]
    /// # struct Product {
    /// #     #[field(primary_key = true, auto = true)]
    /// #     id: Integer,
    /// #     #[field(size = 50)]
    /// #     name: String,
    /// #     price: Float,
    /// #     description: Text,
    /// #     #[field(default = true)]
    /// #     is_sel: Boolean,
    /// #     #[field(foreign_key = "User.id")]
    /// #     owner: Integer,
    /// #     #[field(default = "now")]
    /// #     at: DateTime,
    /// # }
    /// #
    /// #[tokio::main]
    /// async fn main() -> Result<(), sqlx::error> {
    ///     let conn = Database::new().await?.conn;
    ///
    ///     let products = Product::all(&conn).await?;
    ///     let success = products.delete(&conn).await;
    ///     println!("Products delete success: {}", success);
    ///
    ///     let products = Product::all(&conn).await;
    ///     println!("Remaining products: {:#?}", products);
    /// }
    /// ```
    ///
    /// In the above example, all records from the `Product` table will be deleted.
    async fn delete(&self, conn: &Connection) -> Result<(), Error> {
        let query = format!("delete from {table_name}", table_name = T::NAME);
<<<<<<< HEAD
        sqlx::query(&query).execute(conn).await?;
=======
        #[cfg(not(feature = "turso"))]
        {
            sqlx::query(&query).execute(conn).await?;
        }

        #[cfg(feature = "turso")]
        {
            conn.execute(&query, ()).await?;
        }
>>>>>>> 9780acc5
        Ok(())
    }
}

#[async_trait::async_trait]
pub trait JoinTable<A, B> {
    async fn inner_join(
        self,
        column_a: &str,
        column_b: &str,
        kw: Option<Vec<Condition>>,
        conn: &Connection,
    ) -> Result<Vec<(A, B)>, sqlx::Error>;

    async fn left_join(
        self,
        column_a: &str,
        column_b: &str,
        kw: Option<Vec<Condition>>,
        conn: &Connection,
    ) -> Result<Vec<(A, B)>, sqlx::Error>;
}

async fn join_table<A, B>(
    join: &str,
    column_a: &str,
    column_b: &str,
    kw: Option<Vec<Condition>>,
    conn: &Connection,
) -> Result<Vec<(A, B)>, sqlx::Error>
where
    A: Model + Sync + Send + Unpin + for<'r> FromRow<'r, AnyRow>,
    B: Model + Sync + Send + Unpin + for<'r> FromRow<'r, AnyRow>,
{
    let mut query = format!(
        "SELECT {table_a}.*, {table_b}.* \
             FROM {table_a} \
             {join} JOIN {table_b} \
             ON {table_a}.{column_a} = {table_b}.{column_b}",
        table_a = A::NAME,
        table_b = B::NAME
    );

    let mut arguments = None;

    if let Some(kwargs) = kw {
        let UpSel { placeholders, args } = kwargs.to_select_query();
        query.push_str(&format!(" WHERE {placeholders}"));
        arguments = Some(args);
    }

    let mut rows = sqlx::query(&query);
    if arguments.is_some() {
        binds!(arguments.unwrap(), rows);
    }
    let rows = rows.fetch_all(conn).await?;

    let mut result = Vec::new();
    for row in rows {
        let a = A::from_row(&row)?;
        let b = B::from_row(&row)?;
        result.push((a, b));
    }

    Ok(result)
}

#[async_trait::async_trait]
impl<A, B> JoinTable<A, B> for (A, B)
where
    A: Model + Sync + Send + Unpin + for<'r> FromRow<'r, AnyRow>,
    B: Model + Sync + Send + Unpin + for<'r> FromRow<'r, AnyRow>,
{
    async fn inner_join(
        self,
        column_a: &str,
        column_b: &str,
        kw: Option<Vec<Condition>>,
        conn: &Connection,
    ) -> Result<Vec<(A, B)>, sqlx::Error> {
        join_table("INNER", column_a, column_b, kw, conn).await
    }

    async fn left_join(
        self,
        column_a: &str,
        column_b: &str,
        kw: Option<Vec<Condition>>,
        conn: &Connection,
    ) -> Result<Vec<(A, B)>, sqlx::Error> {
        join_table("LEFT", column_a, column_b, kw, conn).await
    }
}<|MERGE_RESOLUTION|>--- conflicted
+++ resolved
@@ -458,9 +458,6 @@
     /// In the above example, all records from the `Product` table will be deleted.
     async fn delete(&self, conn: &Connection) -> Result<(), Error> {
         let query = format!("delete from {table_name}", table_name = T::NAME);
-<<<<<<< HEAD
-        sqlx::query(&query).execute(conn).await?;
-=======
         #[cfg(not(feature = "turso"))]
         {
             sqlx::query(&query).execute(conn).await?;
@@ -470,7 +467,6 @@
         {
             conn.execute(&query, ()).await?;
         }
->>>>>>> 9780acc5
         Ok(())
     }
 }
